<?php

/*
 * This file is part of the overtrue/flysystem-qiniu.
 * (c) overtrue <i@overtrue.me>
 * This source file is subject to the MIT license that is bundled
 * with this source code in the file LICENSE.
 */

namespace Overtrue\Flysystem\Qiniu;

use League\Flysystem\Adapter\AbstractAdapter;
use League\Flysystem\Adapter\Polyfill\NotSupportingVisibilityTrait;
use League\Flysystem\Config;
use Qiniu\Auth;
use Qiniu\Storage\BucketManager;
use Qiniu\Storage\UploadManager;

/**
 * Class QiniuAdapter.
 *
 * @author overtrue <i@overtrue.me>
 */
class QiniuAdapter extends AbstractAdapter
{
    use NotSupportingVisibilityTrait;

    /**
     * @var string
     */
    protected $accessKey;

    /**
     * @var string
     */
    protected $secretKey;

    /**
     * @var string
     */
    protected $bucket;

    /**
     * @var string
     */
    protected $domain;

    /**
     * @var \Qiniu\Auth
     */
    protected $authManager;

    /**
     * @var \Qiniu\Storage\UploadManager
     */
    protected $uploadManager;

    /**
     * @var \Qiniu\Storage\BucketManager
     */
    protected $bucketManager;

    /**
     * QiniuAdapter constructor.
     *
     * @param string $accessKey
     * @param string $secretKey
     * @param string $bucket
     * @param string $domain
     */
    public function __construct($accessKey, $secretKey, $bucket, $domain)
    {
        $this->accessKey = $accessKey;
        $this->secretKey = $secretKey;
        $this->bucket = $bucket;
        $this->domain = $domain;
    }

    /**
     * Write a new file.
     *
     * @param string $path
     * @param string $contents
     * @param Config $config   Config object
     *
     * @return array|false false on failure file meta data on success
     */
    public function write($path, $contents, Config $config)
    {
        $mime = 'application/octet-stream';

        if ($config->has('mime')) {
            $mime = $config->get('mime');
        }

        list($response, $error) = $this->getUploadManager()->put(
            $this->getAuthManager()->uploadToken($this->bucket),
            $path,
<<<<<<< HEAD
            $contents,
            null,
            $mime
=======
            $contents
>>>>>>> da854f44
        );

        if ($error) {
            return false;
        }

        return $response;
    }

    /**
     * Write a new file using a stream.
     *
     * @param string   $path
     * @param resource $resource
     * @param Config   $config   Config object
     *
     * @return array|false false on failure file meta data on success
     */
    public function writeStream($path, $resource, Config $config)
    {
        $contents = '';

        while (!feof($resource)) {
            $contents .= fread($resource, 1024);
        }

        $response = $this->write($path, $contents, $config);

        if ($response === false) {
            return $response;
        }

        return compact('path');
    }

    /**
     * Update a file.
     *
     * @param string $path
     * @param string $contents
     * @param Config $config   Config object
     *
     * @return array|false false on failure file meta data on success
     */
    public function update($path, $contents, Config $config)
    {
        $this->delete($path);

        return $this->write($path, $contents, $config);
    }

    /**
     * Update a file using a stream.
     *
     * @param string   $path
     * @param resource $resource
     * @param Config   $config   Config object
     *
     * @return array|false false on failure file meta data on success
     */
    public function updateStream($path, $resource, Config $config)
    {
        $this->delete($path);

        return $this->writeStream($path, $resource, $config);
    }

    /**
     * Rename a file.
     *
     * @param string $path
     * @param string $newPath
     *
     * @return bool
     */
    public function rename($path, $newPath)
    {
        $response = $this->getBucketManager()->rename($this->bucket, $path, $newPath);

        return is_null($response);
    }

    /**
     * Copy a file.
     *
     * @param string $path
     * @param string $newPath
     *
     * @return bool
     */
    public function copy($path, $newPath)
    {
        $response = $this->getBucketManager()->copy($this->bucket, $path, $this->bucket, $newPath);

        return is_null($response);
    }

    /**
     * Delete a file.
     *
     * @param string $path
     *
     * @return bool
     */
    public function delete($path)
    {
        $response = $this->getBucketManager()->delete($this->bucket, $path);

        return is_null($response);
    }

    /**
     * Delete a directory.
     *
     * @param string $directory
     *
     * @return bool
     */
    public function deleteDir($directory)
    {
        return true;
    }

    /**
     * Create a directory.
     *
     * @param string $directory directory name
     * @param Config $config
     *
     * @return array|false
     */
    public function createDir($directory, Config $config)
    {
        return ['path' => $directory, 'type' => 'dir'];
    }

    /**
     * Check whether a file exists.
     *
     * @param string $path
     *
     * @return array|bool|null
     */
    public function has($path)
    {
        list($response, $error) = $this->getBucketManager()->stat($this->bucket, $path);

        return !$error || is_array($response);
    }

    /**
     * Get resource url.
     *
     * @param string $path
     *
     * @return string
     */
    public function getUrl($path)
    {
        return $this->normalizeHost($this->domain).$path;
    }

    /**
     * Read a file.
     *
     * @param string $path
     *
     * @return array|false
     */
    public function read($path)
    {
        $contents = file_get_contents($this->getUrl($path));

        return compact('contents', 'path');
    }

    /**
     * Read a file as a stream.
     *
     * @param string $path
     *
     * @return array|false
     */
    public function readStream($path)
    {
        if (ini_get('allow_url_fopen')) {
            $stream = fopen($this->normalizeHost($this->domain).$path, 'r');

            return compact('stream', 'path');
        }

        return false;
    }

    /**
     * List contents of a directory.
     *
     * @param string $directory
     * @param bool   $recursive
     *
     * @return array
     */
    public function listContents($directory = '', $recursive = false)
    {
        $list = [];

        $result = $this->getBucketManager()->listFiles($this->bucket, $directory);

        foreach ($result[0] as $files) {
            $list[] = $this->normalizeFileInfo($files);
        }

        return $list;
    }

    /**
     * Get all the meta data of a file or directory.
     *
     * @param string $path
     *
     * @return array|false
     */
    public function getMetadata($path)
    {
        $result = $this->getBucketManager()->stat($this->bucket, $path);
        $result[0]['key'] = $path;

        return $this->normalizeFileInfo($result[0]);
    }

    /**
     * Get the size of a file.
     *
     * @param string $path
     *
     * @return array|false
     */
    public function getSize($path)
    {
        return $this->getMetadata($path);
    }

    /**
<<<<<<< HEAD
     * Fetch url to bucket.
     *
     * @param string $path
     * @param string $url
     *
     * @return array|false
     */
    public function fetch($path, $url)
    {
        list($response, $error) = $this->getBucketManager()->fetch($url, $this->bucket, $path);

        if ($error) {
            return false;
        }

        return $response;
    }

    /**
     * Get the mimetype of a file.
=======
     * Get the mime-type of a file.
>>>>>>> da854f44
     *
     * @param string $path
     *
     * @return array|false
     */
    public function getMimeType($path)
    {
        $response = $this->getBucketManager()->stat($this->bucket, $path);

        if (empty($response[0]['mimeType'])) {
            return false;
        }

        return ['mimetype' => $response[0]['mimeType']];
    }

    /**
     * Get the timestamp of a file.
     *
     * @param string $path
     *
     * @return array|false
     */
    public function getTimestamp($path)
    {
        return $this->getMetadata($path);
    }

    /**
     * @param \Qiniu\Storage\BucketManager $manager
     *
     * @return $this
     */
    public function setBucketManager(BucketManager $manager)
    {
        $this->bucketManager = $manager;

        return $this;
    }

    /**
     * @param \Qiniu\Storage\UploadManager $manager
     *
     * @return $this
     */
    public function setUploadManager(UploadManager $manager)
    {
        $this->uploadManager = $manager;

        return $this;
    }

    /**
     * @param \Qiniu\Auth $manager
     *
     * @return $this
     */
    public function setAuthManager(Auth $manager)
    {
        $this->authManager = $manager;

        return $this;
    }

    /**
     * @return \Qiniu\Storage\BucketManager
     */
    public function getBucketManager()
    {
        return $this->bucketManager ?: $this->bucketManager = new BucketManager($this->getAuthManager());
    }

    /**
     * @return \Qiniu\Auth
     */
    public function getAuthManager()
    {
        return $this->authManager ?: $this->authManager = new Auth($this->accessKey, $this->secretKey);
    }

    /**
     * @return \Qiniu\Storage\UploadManager
     */
    public function getUploadManager()
    {
        return $this->uploadManager ?: $this->uploadManager = new UploadManager();
    }

    /**
     * Get the upload token.
     *
     * @param string|null $key
     * @param int         $expires
     * @param bool        $policy
     *
     * @return string
     */
    public function getUploadToken($key = null, $expires = 3600, $policy = true)
    {
        return $this->getAuthManager()->uploadToken($this->bucket, $key, $expires, $policy);
    }

    /**
     * @param array $stats
     *
     * @return array
     */
    protected function normalizeFileInfo(array $stats)
    {
        return [
            'type' => 'file',
            'path' => $stats['key'],
            'timestamp' => floor($stats['putTime'] / 10000000),
            'size' => $stats['fsize'],
        ];
    }

    /**
     * @param string $domain
     *
     * @return string
     */
    protected function normalizeHost($domain)
    {
        if (0 !== stripos($domain, 'https://') && 0 !== stripos($domain, 'http://')) {
            $domain = "http://{$domain}";
        }

        return rtrim($domain, '/').'/';
    }
}<|MERGE_RESOLUTION|>--- conflicted
+++ resolved
@@ -96,13 +96,9 @@
         list($response, $error) = $this->getUploadManager()->put(
             $this->getAuthManager()->uploadToken($this->bucket),
             $path,
-<<<<<<< HEAD
             $contents,
             null,
             $mime
-=======
-            $contents
->>>>>>> da854f44
         );
 
         if ($error) {
@@ -346,7 +342,6 @@
     }
 
     /**
-<<<<<<< HEAD
      * Fetch url to bucket.
      *
      * @param string $path
@@ -366,10 +361,7 @@
     }
 
     /**
-     * Get the mimetype of a file.
-=======
      * Get the mime-type of a file.
->>>>>>> da854f44
      *
      * @param string $path
      *
